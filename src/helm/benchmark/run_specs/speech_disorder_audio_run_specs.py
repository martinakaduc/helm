<<<<<<< HEAD
from typing import List
from helm.benchmark.adaptation.adapter_spec import AdapterSpec
from helm.benchmark.metrics.common_metric_specs import (
    audio_classification_metric_specs,
    get_basic_generation_metric_specs,
    get_exact_match_metric_specs,
)
from helm.benchmark.metrics.metric import MetricSpec
from helm.benchmark.run_spec import RunSpec, run_spec_function
from helm.benchmark.run_specs.audio_run_specs import (
    _get_audio_recognition_metric_specs,
    _get_generation_adapter_spec,
    _get_multiple_choice_joint_adapter_spec,
    _get_open_ended_generation_metric_specs,
)
=======
from typing import List, Optional
from helm.benchmark.adaptation.adapter_spec import ADAPT_GENERATION_MULTIMODAL, ADAPT_MULTIPLE_CHOICE_JOINT_MULTIMODAL, AdapterSpec
from helm.benchmark.metrics.common_metric_specs import get_basic_generation_metric_specs, get_basic_metric_specs, get_multiple_choice_classification_metric_specs
from helm.benchmark.metrics.metric import MetricSpec
from helm.benchmark.run_spec import RunSpec, run_spec_function
>>>>>>> 281e52bf
from helm.benchmark.scenarios.scenario import ScenarioSpec

def audio_classification_metric_specs() -> List[MetricSpec]:
    return get_multiple_choice_classification_metric_specs() + get_basic_metric_specs(["exact_match", "quasi_exact_match"])

def _get_multiple_choice_joint_adapter_spec(
    input_noun: Optional[str],
    output_noun: str,
    max_train_instances: int = 0,
    num_outputs: int = 1,
) -> AdapterSpec:
    return AdapterSpec(
        method=ADAPT_MULTIPLE_CHOICE_JOINT_MULTIMODAL,
        global_prefix="",
        instructions="Answer the multiple choice question by just giving the letter of the correct answer "
        "and nothing else.",
        input_prefix=f"{input_noun}: " if input_noun is not None else "",
        input_suffix="\n",
        output_prefix=f"{output_noun}: ",
        output_suffix="\n",
        instance_prefix="\n",
        max_train_instances=max_train_instances,
        num_outputs=num_outputs,
        max_tokens=1,
        stop_sequences=["\n"],
        temperature=0.0,
        random=None,
    )

def _get_generation_adapter_spec(
    max_tokens: int,
    instructions: str = "",
    max_train_instances: int = 0,
    temperature: float = 0.0,
    stop_sequences: Optional[List[str]] = None,
) -> AdapterSpec:
    return AdapterSpec(
        method=ADAPT_GENERATION_MULTIMODAL,
        instructions=instructions,
        input_prefix="",
        input_suffix="",
        output_prefix="",
        output_suffix="",
        instance_prefix="",
        max_train_instances=max_train_instances,
        num_outputs=1,
        max_tokens=max_tokens,
        temperature=temperature,
        stop_sequences=stop_sequences if stop_sequences is not None else [],
    )


@run_spec_function("ultra_suite_classification")
def get_ultra_suite_classification_run_spec() -> RunSpec:
    scenario_spec = ScenarioSpec(
        class_name="helm.benchmark.scenarios.audio_language.ultra_suite_classification_scenario.UltraSuiteClassificationScenario",
        args={
            "dataset_name": "ultrasuite",
        },
    )
    adapter_spec: AdapterSpec = _get_multiple_choice_joint_adapter_spec(
        input_noun=None, output_noun="Answer", max_train_instances=0
    )
    metric_specs: List[MetricSpec] = audio_classification_metric_specs()
    run_spec_name: str = "ultra_suite_classification"
    return RunSpec(
        name=f"{run_spec_name}",
        scenario_spec=scenario_spec,
        adapter_spec=adapter_spec,
        metric_specs=metric_specs,
        groups=[run_spec_name],
    )


@run_spec_function("ultra_suite_classification_breakdown")
def get_ultra_suite_disorder_breakdown_run_spec() -> RunSpec:
    scenario_spec = ScenarioSpec(
        class_name="helm.benchmark.scenarios.audio_language.ultra_suite_disorder_breakdown_scenario.UltraSuiteDisorderBreakdownScenario",
        args={
            "dataset_name": "ultrasuite",
        },
    )
    adapter_spec: AdapterSpec = _get_multiple_choice_joint_adapter_spec(
        input_noun=None, output_noun="Answer", max_train_instances=0
    )
    metric_specs: List[MetricSpec] = audio_classification_metric_specs()
    run_spec_name: str = "ultra_suite_classification_breakdown"
    return RunSpec(
        name=f"{run_spec_name}",
        scenario_spec=scenario_spec,
        adapter_spec=adapter_spec,
        metric_specs=metric_specs,
        groups=[run_spec_name],
    )


@run_spec_function("ultra_suite_asr_classification")
def get_ultra_suite_asr_classification_run_spec() -> RunSpec:
    scenario_spec = ScenarioSpec(
        class_name="helm.benchmark.scenarios.audio_language.ultra_suite_asr_classification.UltraSuiteASRClassificationScenario",
        args={
            "dataset_name": "ultrasuite",
        },
    )
    adapter_spec = _get_generation_adapter_spec(
        instructions="""You are a highly experienced Speech-Language Pathologist (SLP). 
            An audio recording is provided to you, typically consisting of a speech prompt 
            from a pathologist followed by a child's repetition. 
            Based on your expertise transcribe the child's speech into text.
            Do not make any assumptions about the words the child is expected to say.
            Only transcribe based on the words that the child actually says.
            Only respond with the text transcription, no other text or commentary or punctuations.
            """,
        max_tokens=10,
    )
    metric_specs: List[MetricSpec] = audio_classification_metric_specs()
    run_spec_name: str = "ultra_suite_asr_classification"
    return RunSpec(
        name=run_spec_name,
        scenario_spec=scenario_spec,
        adapter_spec=adapter_spec,
        metric_specs=metric_specs,
        groups=[run_spec_name],
    )


@run_spec_function("ultra_suite_asr_transcription")
def get_ultra_suite_asr_transcription_run_spec() -> RunSpec:
    scenario_spec = ScenarioSpec(
        class_name="helm.benchmark.scenarios.audio_language.ultra_suite_asr_classification.UltraSuiteASRClassificationScenario",
        args={
            "dataset_name": "ultrasuite",
        },
    )
    adapter_spec = _get_generation_adapter_spec(
        instructions="""You are a highly experienced Speech-Language Pathologist (SLP). 
            An audio recording will be provided, typically consisting of a speech prompt 
            from a pathologist followed by a child's repetition. 
            Based on your expertise transcribe the child's speech into text.
            Do not make any assumptions about the words the child is expected to say.
            Only transcribe based on the words that the child actually says.
            And only respond with the transcription of the child's speech. Not the pathologist's prompt or any other commentary.
            Only respond with the text transcription, no other text, commentary or punctuations.
            """,
        max_tokens=50,
    )
    metric_specs: List[MetricSpec] = get_basic_generation_metric_specs(["wer_score", "mer_score", "wip_score"])
    run_spec_name: str = "ultra_suite_asr_transcription"
    return RunSpec(
        name=run_spec_name,
        scenario_spec=scenario_spec,
        adapter_spec=adapter_spec,
        metric_specs=metric_specs,
        groups=[run_spec_name],
    )


@run_spec_function("ultra_suite_disorder_symptoms")
def get_ultra_suite_disorder_symptoms_run_spec() -> RunSpec:
    scenario_spec = ScenarioSpec(
        class_name="helm.benchmark.scenarios.audio_language.ultra_suite_disorder_tags_scenario.UltraSuiteDisorderTagsScenario",
        args={
            "dataset_name": "ultrasuite",
        },
    )
    adapter_spec: AdapterSpec = _get_multiple_choice_joint_adapter_spec(
        input_noun=None, output_noun="Answer", max_train_instances=0
    )
    metric_specs: List[MetricSpec] = audio_classification_metric_specs()
    run_spec_name: str = "ultra_suite_disorder_symptoms"
    return RunSpec(
        name=f"{run_spec_name}",
        scenario_spec=scenario_spec,
        adapter_spec=adapter_spec,
        metric_specs=metric_specs,
        groups=[run_spec_name],
    )<|MERGE_RESOLUTION|>--- conflicted
+++ resolved
@@ -1,30 +1,24 @@
-<<<<<<< HEAD
-from typing import List
-from helm.benchmark.adaptation.adapter_spec import AdapterSpec
+from typing import List, Optional
+from helm.benchmark.adaptation.adapter_spec import (
+    ADAPT_GENERATION_MULTIMODAL,
+    ADAPT_MULTIPLE_CHOICE_JOINT_MULTIMODAL,
+    AdapterSpec,
+)
 from helm.benchmark.metrics.common_metric_specs import (
-    audio_classification_metric_specs,
     get_basic_generation_metric_specs,
-    get_exact_match_metric_specs,
+    get_basic_metric_specs,
+    get_multiple_choice_classification_metric_specs,
 )
 from helm.benchmark.metrics.metric import MetricSpec
 from helm.benchmark.run_spec import RunSpec, run_spec_function
-from helm.benchmark.run_specs.audio_run_specs import (
-    _get_audio_recognition_metric_specs,
-    _get_generation_adapter_spec,
-    _get_multiple_choice_joint_adapter_spec,
-    _get_open_ended_generation_metric_specs,
-)
-=======
-from typing import List, Optional
-from helm.benchmark.adaptation.adapter_spec import ADAPT_GENERATION_MULTIMODAL, ADAPT_MULTIPLE_CHOICE_JOINT_MULTIMODAL, AdapterSpec
-from helm.benchmark.metrics.common_metric_specs import get_basic_generation_metric_specs, get_basic_metric_specs, get_multiple_choice_classification_metric_specs
-from helm.benchmark.metrics.metric import MetricSpec
-from helm.benchmark.run_spec import RunSpec, run_spec_function
->>>>>>> 281e52bf
 from helm.benchmark.scenarios.scenario import ScenarioSpec
 
+
 def audio_classification_metric_specs() -> List[MetricSpec]:
-    return get_multiple_choice_classification_metric_specs() + get_basic_metric_specs(["exact_match", "quasi_exact_match"])
+    return get_multiple_choice_classification_metric_specs() + get_basic_metric_specs(
+        ["exact_match", "quasi_exact_match"]
+    )
+
 
 def _get_multiple_choice_joint_adapter_spec(
     input_noun: Optional[str],
@@ -50,6 +44,7 @@
         random=None,
     )
 
+
 def _get_generation_adapter_spec(
     max_tokens: int,
     instructions: str = "",
@@ -74,7 +69,7 @@
 
 
 @run_spec_function("ultra_suite_classification")
-def get_ultra_suite_classification_run_spec() -> RunSpec:
+def get_ultra_suite_classification_run_spec(fewshot: bool = False) -> RunSpec:
     scenario_spec = ScenarioSpec(
         class_name="helm.benchmark.scenarios.audio_language.ultra_suite_classification_scenario.UltraSuiteClassificationScenario",
         args={
@@ -82,12 +77,12 @@
         },
     )
     adapter_spec: AdapterSpec = _get_multiple_choice_joint_adapter_spec(
-        input_noun=None, output_noun="Answer", max_train_instances=0
+        input_noun=None, output_noun="Answer", max_train_instances=5 if fewshot else 0
     )
     metric_specs: List[MetricSpec] = audio_classification_metric_specs()
     run_spec_name: str = "ultra_suite_classification"
     return RunSpec(
-        name=f"{run_spec_name}",
+        name=f"{run_spec_name}:fewshot={fewshot}",
         scenario_spec=scenario_spec,
         adapter_spec=adapter_spec,
         metric_specs=metric_specs,
@@ -96,7 +91,7 @@
 
 
 @run_spec_function("ultra_suite_classification_breakdown")
-def get_ultra_suite_disorder_breakdown_run_spec() -> RunSpec:
+def get_ultra_suite_disorder_breakdown_run_spec(fewshot: bool = False) -> RunSpec:
     scenario_spec = ScenarioSpec(
         class_name="helm.benchmark.scenarios.audio_language.ultra_suite_disorder_breakdown_scenario.UltraSuiteDisorderBreakdownScenario",
         args={
@@ -104,12 +99,12 @@
         },
     )
     adapter_spec: AdapterSpec = _get_multiple_choice_joint_adapter_spec(
-        input_noun=None, output_noun="Answer", max_train_instances=0
+        input_noun=None, output_noun="Answer", max_train_instances=5 if fewshot else 0
     )
     metric_specs: List[MetricSpec] = audio_classification_metric_specs()
     run_spec_name: str = "ultra_suite_classification_breakdown"
     return RunSpec(
-        name=f"{run_spec_name}",
+        name=f"{run_spec_name}:fewshot={fewshot}",
         scenario_spec=scenario_spec,
         adapter_spec=adapter_spec,
         metric_specs=metric_specs,
@@ -118,7 +113,7 @@
 
 
 @run_spec_function("ultra_suite_asr_classification")
-def get_ultra_suite_asr_classification_run_spec() -> RunSpec:
+def get_ultra_suite_asr_classification_run_spec(fewshot: bool = False) -> RunSpec:
     scenario_spec = ScenarioSpec(
         class_name="helm.benchmark.scenarios.audio_language.ultra_suite_asr_classification.UltraSuiteASRClassificationScenario",
         args={
@@ -135,11 +130,12 @@
             Only respond with the text transcription, no other text or commentary or punctuations.
             """,
         max_tokens=10,
+        max_train_instances=5 if fewshot else 0
     )
     metric_specs: List[MetricSpec] = audio_classification_metric_specs()
     run_spec_name: str = "ultra_suite_asr_classification"
     return RunSpec(
-        name=run_spec_name,
+        name=f"{run_spec_name}:fewshot={fewshot}",
         scenario_spec=scenario_spec,
         adapter_spec=adapter_spec,
         metric_specs=metric_specs,
@@ -148,7 +144,7 @@
 
 
 @run_spec_function("ultra_suite_asr_transcription")
-def get_ultra_suite_asr_transcription_run_spec() -> RunSpec:
+def get_ultra_suite_asr_transcription_run_spec(fewshot: bool = False) -> RunSpec:
     scenario_spec = ScenarioSpec(
         class_name="helm.benchmark.scenarios.audio_language.ultra_suite_asr_classification.UltraSuiteASRClassificationScenario",
         args={
@@ -166,11 +162,12 @@
             Only respond with the text transcription, no other text, commentary or punctuations.
             """,
         max_tokens=50,
+        max_train_instances=5 if fewshot else 0,
     )
     metric_specs: List[MetricSpec] = get_basic_generation_metric_specs(["wer_score", "mer_score", "wip_score"])
     run_spec_name: str = "ultra_suite_asr_transcription"
     return RunSpec(
-        name=run_spec_name,
+        name=f"{run_spec_name}:fewshot={fewshot}",
         scenario_spec=scenario_spec,
         adapter_spec=adapter_spec,
         metric_specs=metric_specs,
@@ -179,7 +176,7 @@
 
 
 @run_spec_function("ultra_suite_disorder_symptoms")
-def get_ultra_suite_disorder_symptoms_run_spec() -> RunSpec:
+def get_ultra_suite_disorder_symptoms_run_spec(fewshot: bool = False) -> RunSpec:
     scenario_spec = ScenarioSpec(
         class_name="helm.benchmark.scenarios.audio_language.ultra_suite_disorder_tags_scenario.UltraSuiteDisorderTagsScenario",
         args={
@@ -187,12 +184,12 @@
         },
     )
     adapter_spec: AdapterSpec = _get_multiple_choice_joint_adapter_spec(
-        input_noun=None, output_noun="Answer", max_train_instances=0
+        input_noun=None, output_noun="Answer", max_train_instances=5 if fewshot else 0
     )
     metric_specs: List[MetricSpec] = audio_classification_metric_specs()
     run_spec_name: str = "ultra_suite_disorder_symptoms"
     return RunSpec(
-        name=f"{run_spec_name}",
+        name=f"{run_spec_name}:fewshot={fewshot}",
         scenario_spec=scenario_spec,
         adapter_spec=adapter_spec,
         metric_specs=metric_specs,
