--- conflicted
+++ resolved
@@ -1,7 +1,7 @@
 from abc import ABC, abstractmethod
 from dataclasses import replace
 from typing import List
-import random
+
 from .perturbation_description import PerturbationDescription
 from benchmark.scenario import Instance, Reference
 from common.object_spec import ObjectSpec, create_object
@@ -50,129 +50,4 @@
 
 def create_perturbation(perturbation_spec: PerturbationSpec) -> Perturbation:
     """Creates Perturbation from PerturbationSpec."""
-<<<<<<< HEAD
-    return create_object(perturbation_spec)
-
-
-@dataclass
-class IdentityPerturbation(Perturbation):
-    """Doesn't apply any perturbations."""
-
-    name: str = "identity"
-
-    def perturb(self, text: str) -> str:
-        return text
-
-
-@dataclass
-class ExtraSpacePerturbation(Perturbation):
-    """
-    A toy perturbation that replaces existing spaces in the text with
-    `num_spaces` number of spaces.
-    """
-
-    @dataclass(frozen=True)
-    class Description(PerturbationDescription):
-        name: str
-        num_spaces: int
-
-    name: str = "extra_space"
-
-    def __init__(self, num_spaces: int):
-        self.num_spaces = num_spaces
-
-    @property
-    def description(self) -> PerturbationDescription:
-        return ExtraSpacePerturbation.Description(self.name, self.num_spaces)
-
-    def perturb(self, text: str) -> str:
-        return text.replace(" ", " " * self.num_spaces)
-
-
-# The implementation below is based on
-# https://github.com/GEM-benchmark/NL-Augmenter/tree/main/transformations/butter_fingers_perturbation
-@dataclass
-class Typos(Perturbation):
-    """
-    Typos. For implementation details, see
-    https://github.com/GEM-benchmark/NL-Augmenter/tree/main/transformations/butter_fingers_perturbation
-    Replaces each expansion with its typo.
-    Perturbation example:
-    Input:
-        After their marriage, she started a close collaboration with Karvelas.
-    Output:
-        After theif marriage, she started a close collaboration with Karxelas.
-    """
-
-    @dataclass(frozen=True)
-    class Description(PerturbationDescription):
-        name: str
-
-    name: str = "typos"
-
-    def __init__(self, prob):
-        self.prob = prob
-
-    @property
-    def description(self) -> PerturbationDescription:
-        return Typos.Description(self.name)
-
-    def butter_finger(self, text, keyboard="querty", seed=0, max_outputs=1):
-        random.seed(seed)
-        key_approx = {}
-
-        if keyboard == "querty":
-            key_approx["q"] = "qwasedzx"
-            key_approx["w"] = "wqesadrfcx"
-            key_approx["e"] = "ewrsfdqazxcvgt"
-            key_approx["r"] = "retdgfwsxcvgt"
-            key_approx["t"] = "tryfhgedcvbnju"
-            key_approx["y"] = "ytugjhrfvbnji"
-            key_approx["u"] = "uyihkjtgbnmlo"
-            key_approx["i"] = "iuojlkyhnmlp"
-            key_approx["o"] = "oipklujm"
-            key_approx["p"] = "plo['ik"
-
-            key_approx["a"] = "aqszwxwdce"
-            key_approx["s"] = "swxadrfv"
-            key_approx["d"] = "decsfaqgbv"
-            key_approx["f"] = "fdgrvwsxyhn"
-            key_approx["g"] = "gtbfhedcyjn"
-            key_approx["h"] = "hyngjfrvkim"
-            key_approx["j"] = "jhknugtblom"
-            key_approx["k"] = "kjlinyhn"
-            key_approx["l"] = "lokmpujn"
-
-            key_approx["z"] = "zaxsvde"
-            key_approx["x"] = "xzcsdbvfrewq"
-            key_approx["c"] = "cxvdfzswergb"
-            key_approx["v"] = "vcfbgxdertyn"
-            key_approx["b"] = "bvnghcftyun"
-            key_approx["n"] = "nbmhjvgtuik"
-            key_approx["m"] = "mnkjloik"
-            key_approx[" "] = " "
-        else:
-            print("Keyboard not supported.")
-
-        prob_of_typo = int(self.prob * 100)
-        perturbed_texts = ""
-        for letter in text:
-            lcletter = letter.lower()
-            if lcletter not in key_approx.keys():
-                new_letter = lcletter
-            else:
-                if random.choice(range(0, 100)) <= prob_of_typo:
-                    new_letter = random.choice(key_approx[lcletter])
-                else:
-                    new_letter = lcletter
-            # go back to original case
-            if not lcletter == letter:
-                new_letter = new_letter.upper()
-            perturbed_texts += new_letter
-        return perturbed_texts
-
-    def perturb(self, text: str) -> str:
-        return self.butter_finger(text)
-=======
-    return create_object(perturbation_spec)
->>>>>>> 486dcf0e
+    return create_object(perturbation_spec)