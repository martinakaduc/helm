# Add any classes that need to be loaded dynamically via `create_object`.

# Scenarios
from . import simple_scenarios  # noqa
from . import mmlu_scenario  # noqa
from . import commonsense_qa_scenario  # noqa
from . import twitter_aae_scenario  # noqa
from . import real_toxicity_prompts_scenario  # noqa
from . import the_pile_scenario  # noqa
from . import truthful_qa_scenario  # noqa
from . import wiki_scenario  # noqa
from . import synthetic_reasoning_natural_scenario  # noqa
from . import copyright_scenario  # noqa
from . import boolq_scenario  # noqa
from . import lsat_qa_scenario  # noqa
from . import gsm_scenario  # noqa
from . import natural_qa_scenario  # noqa
from . import quac_scenario  # noqa
from . import babi_qa_scenario  # noqa
from . import narrativeqa_scenario  # noqa
from . import raft_scenario  # noqa
<<<<<<< HEAD
from . import numeracy_scenario  # noqa
=======
from . import summarization_scenario  # noqa
from . import synthetic_reasoning_scenario  # noqa
from . import newsqa_scenario  # noqa
from . import wikitext_103_scenario  # noqa
from . import imdb_scenario  # noqa
>>>>>>> 35d678c6

# Metrics
from . import basic_metrics  # noqa
from . import commonsense_qa_metrics  # noqa
from . import toxicity_metrics  # noqa
from . import tokens_metric  # noqa
from . import copyright_metrics  # noqa
<<<<<<< HEAD
from . import numeracy_metrics  # noqa
=======

# Perturbations for data augmentation
from .augmentations.extra_space_perturbation import ExtraSpacePerturbation  # noqa
from .augmentations.misspelling_perturbation import MisspellingPerturbation  # noqa
from .augmentations.contraction_expansion_perturbation import ContractionPerturbation  # noqa
from .augmentations.contraction_expansion_perturbation import ExpansionPerturbation  # noqa
>>>>>>> 35d678c6
<|MERGE_RESOLUTION|>--- conflicted
+++ resolved
@@ -19,15 +19,12 @@
 from . import babi_qa_scenario  # noqa
 from . import narrativeqa_scenario  # noqa
 from . import raft_scenario  # noqa
-<<<<<<< HEAD
 from . import numeracy_scenario  # noqa
-=======
 from . import summarization_scenario  # noqa
 from . import synthetic_reasoning_scenario  # noqa
 from . import newsqa_scenario  # noqa
 from . import wikitext_103_scenario  # noqa
 from . import imdb_scenario  # noqa
->>>>>>> 35d678c6
 
 # Metrics
 from . import basic_metrics  # noqa
@@ -35,13 +32,10 @@
 from . import toxicity_metrics  # noqa
 from . import tokens_metric  # noqa
 from . import copyright_metrics  # noqa
-<<<<<<< HEAD
 from . import numeracy_metrics  # noqa
-=======
 
 # Perturbations for data augmentation
 from .augmentations.extra_space_perturbation import ExtraSpacePerturbation  # noqa
 from .augmentations.misspelling_perturbation import MisspellingPerturbation  # noqa
 from .augmentations.contraction_expansion_perturbation import ContractionPerturbation  # noqa
-from .augmentations.contraction_expansion_perturbation import ExpansionPerturbation  # noqa
->>>>>>> 35d678c6
+from .augmentations.contraction_expansion_perturbation import ExpansionPerturbation  # noqa