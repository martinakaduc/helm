--- conflicted
+++ resolved
@@ -33,9 +33,7 @@
 from . import toxicity_metrics  # noqa
 from . import tokens_metric  # noqa
 from . import copyright_metrics  # noqa
-<<<<<<< HEAD
 from . import disinformation_metrics  # noqa
-=======
 from . import code_metrics  # noqa
 
 # Perturbations for data augmentation
@@ -43,5 +41,4 @@
 from .augmentations.misspelling_perturbation import MisspellingPerturbation  # noqa
 from .augmentations.contraction_expansion_perturbation import ContractionPerturbation  # noqa
 from .augmentations.contraction_expansion_perturbation import ExpansionPerturbation  # noqa
-from .augmentations.typos_perturbation import TyposPerturbation  # noqa
->>>>>>> 4b47e0fc
+from .augmentations.typos_perturbation import TyposPerturbation  # noqa